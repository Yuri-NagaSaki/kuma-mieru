--- conflicted
+++ resolved
@@ -47,11 +47,9 @@
     },
 };
 
-<<<<<<< HEAD
-module.exports = isDevelopment ? developmentConfig : productionConfig;
-=======
 const withNextIntl = createNextIntlPlugin(
     './utils/i18n/request.ts'
 );
-module.exports = withNextIntl(nextConfig);
->>>>>>> e304f353
+
+const config = isDevelopment ? developmentConfig : productionConfig;
+module.exports = withNextIntl(config);